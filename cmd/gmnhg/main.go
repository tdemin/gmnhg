// This file is part of gmnhg.

// gmnhg is free software: you can redistribute it and/or modify
// it under the terms of the GNU General Public License as published by
// the Free Software Foundation, either version 3 of the License, or
// (at your option) any later version.

// gmnhg is distributed in the hope that it will be useful,
// but WITHOUT ANY WARRANTY; without even the implied warranty of
// MERCHANTABILITY or FITNESS FOR A PARTICULAR PURPOSE.  See the
// GNU General Public License for more details.

// You should have received a copy of the GNU General Public License
// along with gmnhg. If not, see <https://www.gnu.org/licenses/>.

// gmnhg converts Hugo content files to a Gemini site. This program is
// to be started in the top level directory of a Hugo site (the one
// containing config.toml).
//
// gmngh will read layout template files (with .gotmpl extension) and
// then apply them to content files ending with .md by the following
// algorithm (layout file names are relative to gmnhg/):
//
// 1. If the .md file specifies its own layout, the relevant layout file
// is applied. If not, the default template is applied (single). If the
// layout file does not exist, the file is skipped. Draft posts are not
// rendered. _index.md files are also skipped.
//
// 2. For every top-level content directory an index.gmi is generated,
// the corresponding template is taken from top/{directory_name}.gotmpl.
// Its content is taken from _index.gmi.md in that dir. If there's no
// matching template or no _index.gmi.md, the index won't be rendered.
//
// 3. The very top index.gmi is generated from index.gotmpl and
// top-level _index.gmi.
//
// The program will then copy static files from static/ directory to the
// output dir.
//
// Templates are passed the following data:
//
// 1. Single pages are given .Post, which contains the entire post
// rendered, .Metadata, which contains the metadata crawled from it (see
// HugoMetadata), and .Link, which contains the filename relative to
// content dir (with .md replaced with .gmi).
//
// 2. Directory index pages are passed .Posts, which is a slice over
// post metadata crawled (see HugoMetadata), .Dirname, which is
// directory name relative to content dir, and .Content, which is
// rendered from directory's _index.gmi.md.
//
// 3. The top-level index.gmi is passed with the .PostData map whose
// keys are top-level content directories names and values are slices
// over the same post props as specified in 1, and .Content, which is
// rendered from top-level _index.gmi.md.
//
// This program provides some extra template functions, documented in
// templates.go.
//
// One might want to ignore _index.gmi.md files with the following Hugo
// config option in config.toml:
//
//  ignoreFiles = [ "_index\\.gmi\\.md$" ]
package main

<<<<<<< HEAD
func main() {
	println("in development")
=======
import (
	"bytes"
	"errors"
	"flag"
	"io"
	"io/ioutil"
	"os"
	"path"
	"path/filepath"
	"regexp"
	"strings"
	"text/template"

	gemini "git.tdem.in/tdemin/gmnhg"
)

const (
	defaultTemplate = "single"
	indexMdFilename = "_index.gmi.md"
	indexFilename   = "index.gmi"
)

const (
	contentBase  = "content/"
	templateBase = "gmnhg/"
	staticBase   = "static/"
	outputBase   = "output/"
)

var (
	tmplNameRegex     = regexp.MustCompile(templateBase + `([\w-_ /]+)\.gotmpl`)
	contentNameRegex  = regexp.MustCompile(contentBase + `([\w-_ ]+)\.md`)
	topLevelPostRegex = regexp.MustCompile(contentBase + `([\w-_ ]+)/([\w-_ ]+)\.md`)
)

// TODO: more meaningful errors

type post struct {
	Post     []byte
	Metadata gemini.HugoMetadata
	Link     string
}

func copyFile(dst, src string) error {
	input, err := os.Open(src)
	if err != nil {
		return err
	}
	defer input.Close()
	if p := path.Dir(dst); p != "" {
		if err := os.MkdirAll(p, 0755); err != nil {
			return err
		}
	}
	output, err := os.Create(dst)
	if err != nil {
		return err
	}
	defer output.Close()
	if _, err := io.Copy(output, input); err != nil {
		return err
	}
	return nil
}

func writeFile(dst string, contents []byte) error {
	if p := path.Dir(dst); p != "" {
		if err := os.MkdirAll(p, 0755); err != nil {
			return err
		}
	}
	output, err := os.Create(dst)
	if err != nil {
		return err
	}
	defer output.Close()
	if _, err := output.Write(contents); err != nil {
		return err
	}
	return nil
}

func main() {
	var outputDir, workingDir string
	flag.StringVar(&outputDir, "output", outputBase, "output directory (will be created if missing)")
	flag.StringVar(&workingDir, "working", "", "working directory (defaults to current directory)")
	flag.Parse()

	if workingDir != "" {
		if err := os.Chdir(workingDir); err != nil {
			panic(err)
		}
	}

	if fileInfo, err := os.Stat("config.toml"); os.IsNotExist(err) || fileInfo.IsDir() {
		panic("config.toml either doesn't exist or is a directory; not in a Hugo site dir?")
	}

	// build templates
	templates := make(map[string]*template.Template)
	if _, err := os.Stat(templateBase); !os.IsNotExist(err) {
		if err := filepath.Walk(templateBase, func(path string, info os.FileInfo, err error) error {
			if err != nil {
				return err
			}
			if info.IsDir() {
				return nil
			}
			name := tmplNameRegex.FindStringSubmatch(path)
			if name == nil || len(name) != 2 {
				return nil
			}
			tmplName := name[1]
			contents, err := ioutil.ReadFile(path)
			if err != nil {
				return err
			}
			tmpl, err := template.New(tmplName).Funcs(funcMap).Parse(string(contents))
			if err != nil {
				return err
			}
			templates[tmplName] = tmpl
			return nil
		}); err != nil {
			panic(err)
		}
	}

	// render posts to Gemtext and collect top level posts data
	posts := make(map[string]*post, 0)
	topLevelPosts := make(map[string][]*post)
	if err := filepath.Walk(contentBase, func(path string, info os.FileInfo, err error) error {
		if err != nil {
			return err
		}
		if n := info.Name(); info.IsDir() || !strings.HasSuffix(n, ".md") || n == "_index.md" || n == indexMdFilename {
			return nil
		}
		fileContent, err := ioutil.ReadFile(path)
		if err != nil {
			return err
		}
		gemText, metadata, err := gemini.RenderMarkdown(fileContent, gemini.WithoutMetadata)
		// skip drafts from rendering
		if errors.Is(err, gemini.ErrPostIsDraft) {
			return nil
		} else if err != nil {
			return err
		}
		key := strings.TrimPrefix(strings.TrimSuffix(path, ".md"), contentBase) + ".gmi"
		p := post{
			Post:     gemText,
			Link:     key,
			Metadata: metadata,
		}
		posts[key] = &p
		if matches := topLevelPostRegex.FindStringSubmatch(path); matches != nil {
			topLevelPosts[matches[1]] = append(topLevelPosts[matches[1]], &p)
		}
		return nil
	}); err != nil {
		panic(err)
	}

	// clean up output dir beforehand
	if _, err := os.Stat(outputDir); os.IsNotExist(err) {
		if err := os.MkdirAll(outputDir, 0755); err != nil {
			panic(err)
		}
	} else {
		dir, err := ioutil.ReadDir(outputDir)
		if err != nil {
			panic(err)
		}
		for _, d := range dir {
			os.RemoveAll(path.Join(outputDir, d.Name()))
		}
	}

	var singleTemplate = defaultSingleTemplate
	if tmpl, hasTmpl := templates["single"]; hasTmpl {
		singleTemplate = tmpl
	}

	// render posts to files
	for fileName, post := range posts {
		var tmpl = singleTemplate
		if pl := post.Metadata.PostLayout; pl != "" {
			t, ok := templates[pl]
			if !ok {
				// no point trying to render pages with no layout
				continue
			}
			tmpl = t
		}
		buf := bytes.Buffer{}
		if err := tmpl.Execute(&buf, &post); err != nil {
			panic(err)
		}
		if err := writeFile(path.Join(outputDir, fileName), buf.Bytes()); err != nil {
			panic(err)
		}
	}
	// render indexes for top-level dirs
	for dirname, posts := range topLevelPosts {
		tmpl, hasTmpl := templates["top/"+dirname]
		if !hasTmpl {
			continue
		}
		content, err := ioutil.ReadFile(path.Join(contentBase, dirname, indexMdFilename))
		if err != nil {
			// skip unreadable index files
			continue
		}
		gemtext, _, err := gemini.RenderMarkdown(content, gemini.WithoutMetadata)
		if errors.Is(err, gemini.ErrPostIsDraft) {
			continue
		} else if err != nil {
			panic(err)
		}
		cnt := map[string]interface{}{
			"Posts":   posts,
			"Dirname": dirname,
			"Content": gemtext,
		}
		buf := bytes.Buffer{}
		if err := tmpl.Execute(&buf, cnt); err != nil {
			panic(err)
		}
		if err := writeFile(path.Join(outputDir, dirname, indexFilename), buf.Bytes()); err != nil {
			panic(err)
		}
	}
	// render index page
	var indexTmpl = defaultIndexTemplate
	if t, hasIndexTmpl := templates["index"]; hasIndexTmpl {
		indexTmpl = t
	}
	indexContent, err := ioutil.ReadFile(path.Join(contentBase, indexMdFilename))
	if err != nil {
		panic(err)
	}
	gemtext, _, err := gemini.RenderMarkdown(indexContent, gemini.WithoutMetadata)
	if err != nil && !errors.Is(err, gemini.ErrPostIsDraft) {
		panic(err)
	}
	buf := bytes.Buffer{}
	cnt := map[string]interface{}{"PostData": topLevelPosts, "Content": gemtext}
	if err := indexTmpl.Execute(&buf, cnt); err != nil {
		panic(err)
	}
	if err := writeFile(path.Join(outputDir, indexFilename), buf.Bytes()); err != nil {
		panic(err)
	}

	// copy static files to output dir unmodified
	if err := filepath.Walk(staticBase, func(p string, info os.FileInfo, err error) error {
		if info.IsDir() {
			return nil
		}
		return copyFile(path.Join(outputDir, strings.TrimPrefix(p, staticBase)), p)
	}); err != nil {
		panic(err)
	}
>>>>>>> 2d55d4f1
}<|MERGE_RESOLUTION|>--- conflicted
+++ resolved
@@ -63,10 +63,6 @@
 //  ignoreFiles = [ "_index\\.gmi\\.md$" ]
 package main
 
-<<<<<<< HEAD
-func main() {
-	println("in development")
-=======
 import (
 	"bytes"
 	"errors"
@@ -331,5 +327,4 @@
 	}); err != nil {
 		panic(err)
 	}
->>>>>>> 2d55d4f1
 }