--- conflicted
+++ resolved
@@ -235,13 +235,11 @@
 	// not specify anything about the formatting of lists of level >= 2,
 	// as of now this will just render them like in Markdown
 	isNumbered := (node.ListFlags & ast.ListTypeOrdered) != 0
-	isDefinitionList := (node.ListFlags & ast.ListTypeDefinition) != 0
 	for number, item := range node.Children {
 		item, ok := item.(*ast.ListItem)
 		if !ok {
 			panic("rendering anything but list items is not supported")
 		}
-		isDefinition := ((item.ListFlags & ast.ListItemBeginningOfList) != 0) && isDefinitionList
 		// this assumes github.com/gomarkdown/markdown can only produce
 		// list items that contain a child paragraph and possibly
 		// another list; this might not be true but I can hardly imagine
@@ -257,11 +255,7 @@
 			}
 			if isNumbered {
 				w.Write([]byte(fmt.Sprintf("%d. ", number+1)))
-<<<<<<< HEAD
 			} else if !isTerm {
-=======
-			} else if !isDefinition {
->>>>>>> f17a959f
 				w.Write(itemPrefix)
 			}
 			para, ok := item.Children[0].(*ast.Paragraph)
