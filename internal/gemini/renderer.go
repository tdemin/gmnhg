// This file is part of gmnhg.

// gmnhg is free software: you can redistribute it and/or modify
// it under the terms of the GNU General Public License as published by
// the Free Software Foundation, either version 3 of the License, or
// (at your option) any later version.

// gmnhg is distributed in the hope that it will be useful,
// but WITHOUT ANY WARRANTY; without even the implied warranty of
// MERCHANTABILITY or FITNESS FOR A PARTICULAR PURPOSE.  See the
// GNU General Public License for more details.

// You should have received a copy of the GNU General Public License
// along with gmnhg. If not, see <https://www.gnu.org/licenses/>.

// Package gemini contains an implementation of markdown => text/gemini
// renderer for github.com/gomarkdown/markdown.
package gemini

import (
	"bytes"
	"fmt"
	"io"
	"regexp"
	"strings"
	"time"

	"github.com/gomarkdown/markdown/ast"
	"github.com/olekukonko/tablewriter"
)

var (
	lineBreak          = []byte{'\n'}
	space              = []byte{' '}
	linkPrefix         = []byte("=> ")
	quoteBrPrefix      = []byte("\n> ")
	quotePrefix        = []byte("> ")
	itemPrefix         = []byte("* ")
	itemIndent         = []byte{'\t'}
	preformattedToggle = []byte("```")
	codeDelimiter      = []byte("`")
	emphDelimiter      = []byte("*")
	strongDelimiter    = []byte("**")
	delDelimiter       = []byte("~~")
)

var meaningfulCharsRegex = regexp.MustCompile(`\A[\s]+\z`)

const timestampFormat = "2006-01-02 15:04"

// Metadata provides data necessary for proper post rendering.
type Metadata interface {
	Title() string
	Date() time.Time
}

// Renderer implements markdown.Renderer.
type Renderer struct {
	Metadata Metadata
}

// NewRenderer returns a new Renderer.
func NewRenderer() Renderer {
	return Renderer{}
}

// NewRendererWithMetadata returns a new Renderer initialized with post
// metadata.
func NewRendererWithMetadata(m Metadata) Renderer {
	return Renderer{Metadata: m}
}

func getNodeDelimiter(node ast.Node) []byte {
	switch node.(type) {
	case *ast.Code:
		return codeDelimiter
	case *ast.Emph:
		return emphDelimiter
	case *ast.Strong:
		return strongDelimiter
	case *ast.Del:
		return delDelimiter
	default:
		return []byte{}
	}
}

func (r Renderer) link(w io.Writer, node *ast.Link, entering bool) {
	if entering {
		w.Write(linkPrefix)
		w.Write(node.Destination)
		w.Write(space)
		r.text(w, node)
	}
}

func (r Renderer) image(w io.Writer, node *ast.Image, entering bool) {
	if entering {
		w.Write(linkPrefix)
		w.Write(node.Destination)
		w.Write(space)
		r.text(w, node)
	}
}

func (r Renderer) blockquote(w io.Writer, node *ast.BlockQuote, entering bool) {
	// TODO: Renderer.blockquote: needs support for subnode rendering;
	// ideally to be merged with paragraph
	if entering {
		if node := node.AsContainer(); node != nil {
			for _, child := range node.Children {
				w.Write(quotePrefix)
				r.blockquoteText(w, child)
				// double linebreak to ensure Gemini clients don't merge
				// quotes; gomarkdown assumes separate blockquotes are
				// paragraphs of the same blockquote while we don't
				w.Write(lineBreak)
				w.Write(lineBreak)
			}
		}
	}
}

const gemtextHeadingLevelLimit = 3

func (r Renderer) heading(w io.Writer, node *ast.Heading, entering bool) {
	if entering {
		// pad headings with the relevant number of #-s; Gemini spec allows 3 at
		// maximum before the space, therefore add one after 3 and keep padding
		bufLength := node.Level + 1
		spaceNeeded := node.Level > gemtextHeadingLevelLimit
		if spaceNeeded {
			bufLength++
		}
		heading := make([]byte, bufLength)
		heading[len(heading)-1] = ' '
		for i := 0; i < len(heading)-1; i++ {
			heading[i] = '#'
		}
		if spaceNeeded {
			heading[gemtextHeadingLevelLimit] = ' '
		}
		w.Write(heading)
		for _, text := range node.Children {
			w.Write(text.AsLeaf().Literal)
		}
	} else {
		w.Write(lineBreak)
	}
}

func (r Renderer) paragraph(w io.Writer, node *ast.Paragraph, entering bool) (noNewLine bool) {
	if entering {
		children := node.Children
		linkStack := make([]ast.Node, 0, len(children))
		// current version of gomarkdown/markdown finds an empty
		// *ast.Text element before links/images, breaking the heuristic
		if len(children) >= 2 {
			firstChild := children[0]
			_, elementIsText := firstChild.(*ast.Text)
			asLeaf := firstChild.AsLeaf()
			if elementIsText && asLeaf != nil && len(asLeaf.Literal) == 0 {
				children = children[1:]
			}
		}
		linksOnly := func() bool {
			for _, child := range children {
				switch child := child.(type) {
				case *ast.Link, *ast.Image:
					continue
				case *ast.Text:
					// any meaningful text?
					if meaningfulCharsRegex.Find(child.Literal) == nil {
						return false
					}
					continue
				}
				return false
			}
			return true
		}()
		noNewLine = linksOnly
		for _, child := range children {
			// only render links text in the paragraph if they're
			// combined with some other text on page
			switch child := child.(type) {
			case *ast.Link, *ast.Image:
				if !linksOnly {
					r.text(w, child)
				}
				linkStack = append(linkStack, child)
			case *ast.Text, *ast.Code, *ast.Emph, *ast.Strong, *ast.Del:
				// the condition prevents text blocks consisting only of
				// line breaks and spaces and such from rendering
				if !linksOnly {
					r.text(w, child)
				}
			}
		}
		if !linksOnly {
			w.Write(lineBreak)
		}
		// render a links block after paragraph
		if len(linkStack) > 0 {
			if !linksOnly {
				w.Write(lineBreak)
			}
			for _, link := range linkStack {
				switch link := link.(type) {
				case *ast.Link:
					r.link(w, link, true)
				case *ast.Image:
					r.image(w, link, true)
				}
				w.Write(lineBreak)
			}
		}
	}
	return
}

func (r Renderer) code(w io.Writer, node *ast.CodeBlock) {
	w.Write(preformattedToggle)
	if node.IsFenced {
		w.Write(node.Info)
	}
	w.Write(lineBreak)
	w.Write(node.Literal)
	w.Write(preformattedToggle)
	w.Write(lineBreak)
}

func (r Renderer) list(w io.Writer, node *ast.List, level int) {
	// the text/gemini spec included with the current Gemini spec does
	// not specify anything about the formatting of lists of level >= 2,
	// as of now this will just render them like in Markdown
	isNumbered := (node.ListFlags & ast.ListTypeOrdered) != 0
	for number, item := range node.Children {
		item, ok := item.(*ast.ListItem)
		if !ok {
			panic("rendering anything but list items is not supported")
		}
<<<<<<< HEAD
		isDefinition := ((item.ListFlags & ast.ListItemBeginningOfList) != 0) && isDefinitionList
=======
		isTerm := (item.ListFlags & ast.ListTypeTerm) == ast.ListTypeTerm
		// this assumes github.com/gomarkdown/markdown can only produce
		// list items that contain a child paragraph and possibly
		// another list; this might not be true but I can hardly imagine
		// a list item that contains anything else
>>>>>>> ba767bc9
		if l := len(item.Children); l >= 1 {
			// add extra line break to split up definitions
			if isTerm && number > 0 {
				w.Write(lineBreak)
			}
			for i := 0; i < level; i++ {
				w.Write(itemIndent)
			}
			if isNumbered {
				w.Write([]byte(fmt.Sprintf("%d. ", number+1)))
			} else if !isTerm {
				w.Write(itemPrefix)
			}
			r.text(w, item)
			w.Write(lineBreak)
			if l >= 2 {
				if list, ok := item.Children[1].(*ast.List); ok {
					r.list(w, list, level+1)
				}
			}
		}
	}
}

func (r Renderer) text(w io.Writer, node ast.Node) {
	delimiter := getNodeDelimiter(node)
	if node := node.AsLeaf(); node != nil {
		// replace all newlines in text with spaces, allowing for soft
		// wrapping; this is recommended as per Gemini spec p. 5.4.1
		w.Write(delimiter)
		w.Write([]byte(strings.ReplaceAll(string(node.Literal), "\n", " ")))
		w.Write(delimiter)
		return
	}
	if node := node.AsContainer(); node != nil {
		w.Write(delimiter)
		for _, child := range node.Children {
			r.text(w, child)
		}
		w.Write(delimiter)
	}
}

// TODO: this really should've been unified with text(), but having two
// extra params for prefix/line breaks is not neat
func (r Renderer) blockquoteText(w io.Writer, node ast.Node) {
	delimiter := getNodeDelimiter(node)
	if node := node.AsLeaf(); node != nil {
		// pad every line break with blockquote symbol
		w.Write(delimiter)
		w.Write([]byte(bytes.ReplaceAll(node.Literal, lineBreak, quoteBrPrefix)))
		w.Write(delimiter)
		return
	}
	if node := node.AsContainer(); node != nil {
		w.Write(delimiter)
		for _, child := range node.Children {
			r.blockquoteText(w, child)
		}
		w.Write(delimiter)
	}
}

func extractText(node ast.Node) string {
	delimiter := getNodeDelimiter(node)
	if node := node.AsLeaf(); node != nil {
		return string(delimiter) + strings.ReplaceAll(string(node.Literal), "\n", " ") + string(delimiter)
	}
	if node := node.AsContainer(); node != nil {
		b := strings.Builder{}
		for _, child := range node.Children {
			b.WriteString(string(delimiter) + extractText(child) + string(delimiter))
		}
		return b.String()
	}
	panic("encountered a non-leaf & non-container node")
}

func (r Renderer) tableHead(t *tablewriter.Table, node *ast.TableHeader) {
	if node := node.AsContainer(); node != nil {
		// should always have a single row consisting of at least one
		// cell but worth checking nonetheless; tablewriter only
		// supports a single header row as of now therefore ignore
		// second row and the rest
		if len(node.Children) > 0 {
			if row := node.Children[0].AsContainer(); row != nil {
				cells := make([]string, len(row.Children))
				for i, cell := range row.Children {
					cells[i] = extractText(cell)
				}
				t.SetHeader(cells)
			}
		}
	}
}

func (r Renderer) tableBody(t *tablewriter.Table, node *ast.TableBody) {
	if node := node.AsContainer(); node != nil {
		for _, row := range node.Children {
			if row := row.AsContainer(); row != nil {
				cells := make([]string, len(row.Children))
				for i, cell := range row.Children {
					cells[i] = extractText(cell)
				}
				t.Append(cells)
			}
		}
	}
}

func (r Renderer) table(w io.Writer, node *ast.Table, entering bool) {
	if entering {
		w.Write(preformattedToggle)
		w.Write(lineBreak)
		// gomarkdown appears to only parse headings consisting of a
		// single line and always have a TableBody preceded by a single
		// TableHeader but we're better off not relying on it
		t := tablewriter.NewWriter(w)
		t.SetAutoFormatHeaders(false) // TODO: tablewriter options should probably be configurable
		if node := node.AsContainer(); node != nil {
			for _, child := range node.Children {
				switch child := child.(type) {
				case *ast.TableHeader:
					r.tableHead(t, child)
				case *ast.TableBody:
					r.tableBody(t, child)
				}
			}
		}
		t.Render()
	} else {
		w.Write(preformattedToggle)
		w.Write(lineBreak)
	}
}

func (r Renderer) footnotes(w io.Writer, node *ast.Footnotes, entering bool) {
	// does nothing yet
}

// RenderNode implements Renderer.RenderNode().
func (r Renderer) RenderNode(w io.Writer, node ast.Node, entering bool) ast.WalkStatus {
	// despite most of the subroutines here accepting entering, most of
	// them don't really need an extra pass
	noNewLine := true
	switch node := node.(type) {
	case *ast.BlockQuote:
		r.blockquote(w, node, entering)
	case *ast.Heading:
		r.heading(w, node, entering)
		noNewLine = false
	case *ast.Paragraph:
		switch node.Parent.(type) {
		// these (should) handle underlying paragraphs themselves
		case *ast.BlockQuote, *ast.ListItem, *ast.Footnotes:
		default:
			noNewLine = r.paragraph(w, node, entering)
		}
	case *ast.CodeBlock:
		r.code(w, node)
		// code block is not considered a wrapping element
		w.Write(lineBreak)
	case *ast.List:
		// lists of level >= 2 are rendered recursively along with the
		// first level; the list is a container
		if _, parentIsDocument := node.Parent.(*ast.Document); parentIsDocument && !entering {
			r.list(w, node, 0)
			noNewLine = false
		}
	case *ast.Table:
		r.table(w, node, entering)
		noNewLine = false
	case *ast.Footnotes:
		r.footnotes(w, node, entering)
	}
	if !noNewLine && !entering {
		w.Write(lineBreak)
	}
	return ast.GoToNext
}

// RenderHeader implements Renderer.RenderHeader(). It renders metadata
// at the top of the post if any has been provided.
func (r Renderer) RenderHeader(w io.Writer, node ast.Node) {
	if r.Metadata != nil {
		// TODO: Renderer.RenderHeader: check whether date is mandatory
		// in Hugo
		w.Write([]byte(fmt.Sprintf("# %s\n\n%s\n\n", r.Metadata.Title(), r.Metadata.Date().Format(timestampFormat))))
	}
}

// RenderFooter implements Renderer.RenderFooter().
func (r Renderer) RenderFooter(w io.Writer, node ast.Node) {}<|MERGE_RESOLUTION|>--- conflicted
+++ resolved
@@ -240,15 +240,7 @@
 		if !ok {
 			panic("rendering anything but list items is not supported")
 		}
-<<<<<<< HEAD
-		isDefinition := ((item.ListFlags & ast.ListItemBeginningOfList) != 0) && isDefinitionList
-=======
 		isTerm := (item.ListFlags & ast.ListTypeTerm) == ast.ListTypeTerm
-		// this assumes github.com/gomarkdown/markdown can only produce
-		// list items that contain a child paragraph and possibly
-		// another list; this might not be true but I can hardly imagine
-		// a list item that contains anything else
->>>>>>> ba767bc9
 		if l := len(item.Children); l >= 1 {
 			// add extra line break to split up definitions
 			if isTerm && number > 0 {
